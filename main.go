--- conflicted
+++ resolved
@@ -41,28 +41,6 @@
 )
 
 var (
-<<<<<<< HEAD
-	configFile       = flag.String("config.file", "alertmanager.conf", "Alert Manager configuration file name.")
-	silencesFile     = flag.String("silences.file", "silences.json", "Silence storage file name.")
-	minRefreshPeriod = flag.Duration("alerts.min-refresh-period", 5*time.Minute, "Minimum required alert refresh period before an alert is purged.")
-	listenAddress    = flag.String("web.listen-address", ":9093", "Address to listen on for the web interface and API.")
-	pathPrefix       = flag.String("web.path-prefix", "/", "Prefix for all web paths.")
-	hostname         = flag.String("web.hostname", "", "Hostname on which the Alertmanager is available to the outside world.")
-	externalURL      = flag.String("web.external-url", "", "The URL under which Alertmanager is externally reachable (for example, if Alertmanager is served via a reverse proxy). Used for generating relative and absolute links back to Alertmanager itself. If omitted, relevant URL components will be derived automatically.")
-)
-
-func alertmanagerURL(hostname, pathPrefix, addr, externalURL string) (string, error) {
-	if externalURL != "" {
-		return externalURL, nil
-	}
-
-	var err error
-	if hostname == "" {
-		hostname, err = os.Hostname()
-		if err != nil {
-			return "", err
-		}
-=======
 	showVersion = flag.Bool("version", false, "Print version information.")
 
 	configFile = flag.String("config.file", "alertmanager.yml", "Alertmanager configuration file name.")
@@ -78,7 +56,6 @@
 	printVersion()
 	if *showVersion {
 		os.Exit(0)
->>>>>>> a6b5d055
 	}
 
 	err := os.MkdirAll(*dataDir, 0777)
@@ -201,11 +178,6 @@
 		}
 	}()
 
-<<<<<<< HEAD
-	amURL, err := alertmanagerURL(*hostname, *pathPrefix, *listenAddress, *externalURL)
-	if err != nil {
-		log.Fatalln("Error building Alertmanager URL:", err)
-=======
 	<-term
 
 	log.Infoln("Received SIGTERM, exiting gracefully...")
@@ -224,7 +196,6 @@
 	var buf bytes.Buffer
 	if err := t.ExecuteTemplate(&buf, "version", version.Map); err != nil {
 		panic(err)
->>>>>>> a6b5d055
 	}
 	fmt.Fprintln(os.Stdout, strings.TrimSpace(buf.String()))
 }
@@ -248,31 +219,9 @@
 		return nil, err
 	}
 
-<<<<<<< HEAD
-	webService := &web.WebService{
-		// REST API Service.
-		AlertManagerService: &api.AlertManagerService{
-			Manager:    alertManager,
-			Silencer:   silencer,
-			PathPrefix: *pathPrefix,
-		},
-
-		// Template-based page handlers.
-		AlertsHandler: &web.AlertsHandler{
-			Manager:                alertManager,
-			IsSilencedInterrogator: silencer,
-			PathPrefix:             *pathPrefix,
-		},
-		SilencesHandler: &web.SilencesHandler{
-			Silencer:   silencer,
-			PathPrefix: *pathPrefix,
-		},
-		StatusHandler: statusHandler,
-=======
 	ppref := strings.TrimRight(u.Path, "/")
 	if ppref != "" && !strings.HasPrefix(ppref, "/") {
 		ppref = "/" + ppref
->>>>>>> a6b5d055
 	}
 	u.Path = ppref
 
